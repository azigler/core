module.exports.initiate_combat = _initiate_combat;
//TODO: Add strings for sanity damage
//TODO: Implement use of attributes besides damage in combat.
// ^^ this should be done in the npc/player src files
//TODO: Implement use of combat stance, etc. for strategery.
//FIXME: Combat ends when you die but you get double prompted.

var LevelUtil = require('./levels').LevelUtil;
var CommandUtil = require('./command_util').CommandUtil;
var statusUtils = require('./status');



function _initiate_combat(l10n, npc, player, room, npcs, players, rooms, callback) {
    var locale = player.getLocale();
    player.setInCombat(npc);
    npc.setInCombat(player.getName());

    player.sayL10n(l10n, 'ATTACK', npc.getShortDesc(locale));

    var p_locations = ['legs', 'feet', 'torso', 'hands', 'head'];


    var p = {
        isPlayer: true,
        name: player.getName(),
        speed: player.getAttackSpeed(),
        weapon: player.getEquipped('wield', true),
        locations: p_locations,
<<<<<<< HEAD
        target: 'body'
        attackRound: combatRound.bind(null, player, npc, p, n);
=======
        target: 'body',
>>>>>>> ffd7c034
    };

    var n = {
        name: npc.getShortDesc(locale),
        speed: npc.getAttackSpeed(),
        weapon: npc.getAttack(locale),
        target: npc.getAttribute('target'),
<<<<<<< HEAD
        attackRound: combatRound.bind(null, npc, player, n, p)
    };

=======
    };

    var player_combat = combatRound.bind(null, player, npc, p, n);
    var npc_combat = combatRound.bind(null, npc, player, n, p);

    p.attackRound = player_combat;
    n.attackRound = npc_combat;

>>>>>>> ffd7c034
    setTimeout(npc_combat, n.speed);
    setTimeout(player_combat, p.speed);

    function combatRound(attacker, defender, a, d) {
        if (!defender.isInCombat() || !attacker.isInCombat()) return;

        var defender_health = defender.getAttribute('health');
        var damage = attacker.getDamage();
        var defender_sanity = defender.getAttribute('sanity');
        var sanityDamage = a.isPlayer ? 0 : attacker.getSanityDamage();
        var hitLocation = d.isPlayer ? decideHitLocation(d.locations, a.target) : 'body';

        if (d.isPlayer)

            damage = defender.damage(calcRawDamage(damage, defender_health), hitLocation);

        if (!damage) {

            if (d.weapon && typeof d.weapon == 'Object') d.weapon.emit('parry',
                defender);
            if (a.isPlayer) player.sayL10n(l10n, 'PLAYER_MISS', npc.getShortDesc(
                    locale),
                damage);
            else player.sayL10n(l10n, 'NPC_MISS', a.name);
            broadcastExceptPlayer('<bold>' + a.name + ' attacks ' + d.name +
                ' and misses!' + '</bold>');

        } else {

            var damageStr = getDamageString(damage, defender_health);

            if (a.weapon && typeof a.weapon == 'Object') a.weapon.emit('hit', player);
            if (d.isPlayer)
                player.sayL10n(l10n, 'DAMAGE_TAKEN', a.name, damageStr, a.weapon);
            else player.sayL10n(l10n, 'DAMAGE_DONE', d.name,
                damageStr);

            broadcastExceptPlayer('<bold><red>' + a.name + ' attacks ' + d.name +
                ' and ' + damageStr + ' them!' + '</red></bold>');

        }

        if (sanityDamage) {
            sanityDamage = calcRawDamage(sanityDamage, defender_sanity);
            defender.setAttribute('sanity', defender_sanity - sanityDamage);
        }

        if (defender_sanity <= sanityDamage || defender_health <= damage) {
            defender.setAttribute('health', 1);
            defender.setAttribute('sanity', 1);
            return combat_end(a.isPlayer);
        }

        player.combatPrompt({
            target_condition: statusUtils.getHealthText(
                npc.getAttribute('max_health'),
                defender, npc)(npc.getAttribute('health')),
            player_condition: statusUtils.getHealthText(
                player.getAttribute('max_health'),
                player)(player.getAttribute('health'))
        });

<<<<<<< HEAD
=======
        broadcastToArea("The sounds of a nearby mortal struggle fill the air.");

>>>>>>> ffd7c034
        setTimeout(a.attackRound, a.speed);
    }

    function decideHitLocation(locations, target) {
        if (CommandUtil.isCoinFlip()) {
            return target;
        } else return CommandUtil.getRandomFromArr(locations);
    }

    function calcRawDamage(damage, attr) {
        var range = damage.max - damage.min;
        return Math.min(attr, damage.min + Math.max(0, Math.floor(Math.random() * (
            range))));
    }

    function getDamageString(damage, health) {
        var percentage = Math.round((damage / health) * 100);

        var damageStrings = {
            3: 'tickles',
            5: 'scratches',
            8: 'grazes',
            15: 'hits',
            35: 'wounds',
            50: 'devastates',
            75: 'annihilates',
            99: 'eviscerates'
        };

        for (var cutoff in damageStrings) {
            if (percentage <= cutoff) {
                return damageStrings[cutoff];
            }
        }
        return 'slays';
    }

    function combat_end(success) {

        player.setInCombat(false);
        npc.setInCombat(false);

        if (success) {

            player.emit('regen');
            room.removeNpc(npc.getUuid());
            npcs.destroy(npc);
            player.sayL10n(l10n, 'WIN', npc.getShortDesc(locale));
            broadcastExceptPlayer('<bold>' + npc.getShortDesc(locale) +
                ' dies.</bold>');
            // hand out experience
            var exp = npc.getAttribute('experience') !== false ?
                npc.getAttribute('experience') : LevelUtil.mobExp(npc.getAttribute('level'));

            player.emit('experience', exp);
        } else {

            player.sayL10n(l10n, 'LOSE', npc.getShortDesc(locale));
            player.emit('die');
            broadcastExceptPlayer(player.getName() +
                ' collapses to the ground, life fleeing their body before your eyes.'
            );

            //TODO: consider doing sanity damage to all other players in the room.
            players.broadcastExcept(player,
                '<blue>A horrible feeling gnaws at the pit of your stomach.</blue>');
            npc.setAttribute('health', npc.getAttribute('max_health'));
            player.broadcastToArea("The horrific scream of a dying " + statusUtils.getGenderNoun(player) + " echoes from nearby.");
        }
        player.prompt();
        callback(success);
    }

    //TODO: More candidates for utilification, I suppose.

    function broadcastExceptPlayer(msg) {
        players.eachExcept(player, function(p) {
            if (p.getLocation() === player.getLocation()) {
                p.say(msg);
                p.prompt();
            }
        });
    }

    function broadcastToArea(msg) {
        players.eachExcept(player, function(p) {
            if (rooms.getAt(p.getLocation()).getArea() === rooms.getAt(player.getLocation()).getArea()) {
                p.say(msg);
                p.prompt();
            }
        });
    }
}<|MERGE_RESOLUTION|>--- conflicted
+++ resolved
@@ -18,7 +18,7 @@
 
     player.sayL10n(l10n, 'ATTACK', npc.getShortDesc(locale));
 
-    var p_locations = ['legs', 'feet', 'torso', 'hands', 'head'];
+    var p_locations = ['legs', 'fists', 'torso', 'hands', 'head'];
 
 
     var p = {
@@ -27,12 +27,7 @@
         speed: player.getAttackSpeed(),
         weapon: player.getEquipped('wield', true),
         locations: p_locations,
-<<<<<<< HEAD
-        target: 'body'
-        attackRound: combatRound.bind(null, player, npc, p, n);
-=======
         target: 'body',
->>>>>>> ffd7c034
     };
 
     var n = {
@@ -40,11 +35,6 @@
         speed: npc.getAttackSpeed(),
         weapon: npc.getAttack(locale),
         target: npc.getAttribute('target'),
-<<<<<<< HEAD
-        attackRound: combatRound.bind(null, npc, player, n, p)
-    };
-
-=======
     };
 
     var player_combat = combatRound.bind(null, player, npc, p, n);
@@ -53,7 +43,6 @@
     p.attackRound = player_combat;
     n.attackRound = npc_combat;
 
->>>>>>> ffd7c034
     setTimeout(npc_combat, n.speed);
     setTimeout(player_combat, p.speed);
 
@@ -116,11 +105,8 @@
                 player)(player.getAttribute('health'))
         });
 
-<<<<<<< HEAD
-=======
         broadcastToArea("The sounds of a nearby mortal struggle fill the air.");
 
->>>>>>> ffd7c034
         setTimeout(a.attackRound, a.speed);
     }
 
