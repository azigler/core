'use strict';
const util = require('util');

/**
 * Reusable helper functions and defaults for effects.
 * Pass in the attribute/whatever else changes, along with the config.
 */

const defaultDuration = 10 * 1000;

const getTargetName = config => config.player ?
	config.player.getName() : config.target.getShortDesc('en');

const debuff = (attribute, config) => {
	config.magnitude = -config.magnitude;
	return buff(attribute, config);
};

const buff = (attribute, config) => {
	util.log('Buffing ' + attribute + ': ', getTargetName(config));
	util.log(config.magnitude);

	const original = config.target.getAttribute(attribute);
	return {
		duration: config.duration,
		activate: () => {
			config.target.setAttribute(attribute, original + config.magnitude);
			if (config.activate) { config.activate(); }
		},
		deactivate: () => {
			if (config.target) {
				config.target.setAttribute(attribute, original);
				if (config.deactivate) { config.deactivate(); }
			}
		}
	};
};

const buffWithMax = (attribute, config) => {
	util.log('Buffing ' + attribute + ': ', getTargetName(config));
	util.log(config.magnitude);

	const max = 'max_' + attribute;
	const original = config.player.getAttribute(attribute);
	const originalMax = config.player.getAttribute(max);

	return {
		activate: () => {
			config.player.setAttribute(max, originalMax + config.magnitude);
			config.player.setAttribute(attribute, original + config.magnitude);
		},
		deactivate: () => {
			config.player.setAttribute(max, originalMax);
			config.player.setAttribute(attribute, Math.min(originalMax, config.player.getAttribute(attribute)));
			if (config.deactivate) { config.deactivate(); }
		},
		duration: config.duration,
		event: config.event

	};
};

const multiply = (attribute, config) => {
	util.log('Multiplying ' + attribute + ': ', getTargetName(config));
	util.log(config.magnitude);

	const original = config.target.getAttribute(attribute);
	return {
		duration: config.duration || defaultDuration,
		activate: () => {
			config.target.setAttribute(attribute, original * config.magnitude);
			if (config.activate) { config.activate(); }
		},
		deactivate: () => {
			if (config.target) {
				config.target.setAttribute(attribute, original);
				if (config.deactivate) { config.deactivate(); }
			}
		}
	};
};

const Effects = {
  /**
   * Slow
	 * config.target: NPC to slow
	 * config.magnitude: amount to slow by (.5 would be half)
	 * [config.duration]: time in ms to slow for
	 * [config.deactivate]: function to execute after duration is over
   */
  slow: config => multiply('speed', config),

	/**
	 * Haste
	 * config.player: Player doing the targeting (or hasting themselves)
	 * config.targer: Player targeted
	 * config.magnitude
	 * [config.duration]: time in ms to haste for
	 * [config.deactivate]: function to execute after haste
	 */
	haste: config => {
		if (!config.target) { config.target = config.player; }
		return multiply('quickness', config);
	},

  /**
   * Health boost
	 * config.player: player whose health is boosted
   * config.magnitude: amount to boost health by
   * [config.duration]: amount of time to boost health
   * [config.event]: event to trigger health boost
   */
  health_boost:  config => buffWithMax('health', config),

	fortify: config => {
		if (!config.target) { config.target = config.player; }
		return buff('stamina', config);
	},

	regen: config => {
		const stat = config.stat || 'health';
		const max = 'max_' + stat;
		const attr = stat === 'sanity' ? 'willpower' : 'stamina';
		const isFeat = config.isFeat;
		const player = config.player;

		let regenHandle = null;

		return {
			activate: bonus => {
	      bonus = bonus || config.bonus || 1;
<<<<<<< HEAD
	      const regenInterval = config.interval || 2000;
=======
	      const player = config.player;
	      const interval = config.interval || 2000;
>>>>>>> 1fb2e6cf

				if (stat !== 'energy') {
					const energyConfig = {
						player,
<<<<<<< HEAD
					  interval: 1000,
						stat: 'energy'
					}
=======
					  interval,
						stat: 'energy',
						bonus: player.getSkills('athletics'),
					};
>>>>>>> 1fb2e6cf
					player.addEffect('recuperating', Effects.regen(energyConfig));
				}

	      regenHandle = setInterval(() => {
<<<<<<< HEAD
	        const current = player.getAttribute(stat);

	        let regenerated = Math.floor(Math.random() * player.getAttribute(attr) + bonus);
	        regenerated = Math.min(player.getAttribute(max), current + regenerated);

	        util.log(player.getName() + ' has regenerated up to ' + regenerated + ' ' + stat + '.');
	        player.setAttribute(stat, regenerated);

=======

	        const current = player.getAttribute(stat);
					const modifier = player.getAttribute(attr);

	        let regenerated = Math.round(Math.random() * modifier) + bonus;
					regenerated = Math.min(player.getAttribute(max), current + regenerated);

					util.log(player.getName() + ' has regenerated up to ' + regenerated + ' ' + stat + '.');
	        player.setAttribute(stat, regenerated);

>>>>>>> 1fb2e6cf
	        if (regenerated === player.getAttribute(max)) {
						util.log(player.getName() + ' has reached ' + max);
	          clearInterval(regenHandle);
	        }
	      }, interval);
    	},

			deactivate: () => {
				const isHealth = stat === 'health';
				const verb = getRegenVerb(isHealth, isFeat);

				clearInterval(regenHandle);

				if (config.callback) { config.callback(); }
				if (stat === 'energy') { return; }
				player.say("<blue>You stop " + verb + '.</blue>');
			},
		};
	},

};

function getRegenVerb(isHealth, isFeat) {
	if (isHealth && isFeat) { return 'regenerating'; }
	if (isHealth) { return 'resting'; }
	return 'meditating';
}

exports.Effects = Effects;<|MERGE_RESOLUTION|>--- conflicted
+++ resolved
@@ -129,41 +129,21 @@
 		return {
 			activate: bonus => {
 	      bonus = bonus || config.bonus || 1;
-<<<<<<< HEAD
-	      const regenInterval = config.interval || 2000;
-=======
+
 	      const player = config.player;
 	      const interval = config.interval || 2000;
->>>>>>> 1fb2e6cf
 
 				if (stat !== 'energy') {
 					const energyConfig = {
 						player,
-<<<<<<< HEAD
-					  interval: 1000,
-						stat: 'energy'
-					}
-=======
 					  interval,
 						stat: 'energy',
 						bonus: player.getSkills('athletics'),
 					};
->>>>>>> 1fb2e6cf
 					player.addEffect('recuperating', Effects.regen(energyConfig));
 				}
 
 	      regenHandle = setInterval(() => {
-<<<<<<< HEAD
-	        const current = player.getAttribute(stat);
-
-	        let regenerated = Math.floor(Math.random() * player.getAttribute(attr) + bonus);
-	        regenerated = Math.min(player.getAttribute(max), current + regenerated);
-
-	        util.log(player.getName() + ' has regenerated up to ' + regenerated + ' ' + stat + '.');
-	        player.setAttribute(stat, regenerated);
-
-=======
-
 	        const current = player.getAttribute(stat);
 					const modifier = player.getAttribute(attr);
 
@@ -173,7 +153,6 @@
 					util.log(player.getName() + ' has regenerated up to ' + regenerated + ' ' + stat + '.');
 	        player.setAttribute(stat, regenerated);
 
->>>>>>> 1fb2e6cf
 	        if (regenerated === player.getAttribute(max)) {
 						util.log(player.getName() + ' has reached ' + max);
 	          clearInterval(regenHandle);
